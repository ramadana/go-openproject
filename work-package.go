--- conflicted
+++ resolved
@@ -4,11 +4,8 @@
 	"context"
 	"encoding/json"
 	"fmt"
-<<<<<<< HEAD
-	"github.com/google/go-querystring/query"
 	"github.com/trivago/tgo/tcontainer"
-=======
->>>>>>> 88dd4245
+
 	"io/ioutil"
 	"net/url"
 	"time"
@@ -93,23 +90,15 @@
 	Description *WPDescription `json:"description,omitempty" structs:"description,omitempty"`
 	Type        string         `json:"_type,omitempty" structs:"_type,omitempty"`
 	Id          int            `json:"id,omitempty" structs:"id,omitempty"`
-<<<<<<< HEAD
 	CreatedAt   *Time          `json:"createdAt,omitempty" structs:"createdAt,omitempty"`
 	UpdatedAt   *Time          `json:"updatedAt,omitempty" structs:"updatedAt,omitempty"`
 	StartDate   *Date          `json:"startDate,omitempty" structs:"startDate,omitempty"`
 	DueDate     *Date          `json:"dueDate,omitempty" structs:"dueDate,omitempty"`
 	LockVersion int            `json:"lockVersion,omitempty" structs:"lockVersion,omitempty"`
 	Position    int            `json:"position,omitempty" structs:"position,omitempty"`
-
-	Custom tcontainer.MarshalMap
-=======
-	CreatedAt   *Time          `json:"createdAt,omitempty" createdAt:"id,omitempty"`
-	UpdatedAt   *Time          `json:"updatedAt,omitempty" updatedAt:"id,omitempty"`
-	StartDate   *Date          `json:"startDate,omitempty" startDate:"id,omitempty"`
-	DueDate     *Date          `json:"dueDate,omitempty" dueDate:"id,omitempty"`
+	Custom      tcontainer.MarshalMap
 
 	Links *WPLinks `json:"_links,omitempty" _links:"id,omitempty"`
->>>>>>> 88dd4245
 }
 
 /**
@@ -168,7 +157,6 @@
 }
 
 /**
-<<<<<<< HEAD
 Search operators
 Doc. https://docs.openproject.org/api/filters/#header-available-filters-1
 */
@@ -176,24 +164,13 @@
 
 const (
 	EQUAL          SearchOperator = 0 // =
-	NOTEQUAL       SearchOperator = 1 // <>
+	DIFFERENT      SearchOperator = 1 // <>
 	GREATERTHAN    SearchOperator = 2 // >
 	LOWERTHAN      SearchOperator = 3 // <
-	SEARCHSTRING   SearchOperator = 4 // **
+	SEARCHSTRING   SearchOperator = 4 // '**'
 	LIKE           SearchOperator = 5 // ~
 	GREATEROREQUAL SearchOperator = 6 // >=
 	LOWEROREQUAL   SearchOperator = 7 // <=
-=======
-Search operator for Get-Workpackages with filters
-*/
-type SearchOperator int8
-
-const (
-	EQUAL       SearchOperator = 0
-	DIFFERENT   SearchOperator = 1
-	GREATERTHAN SearchOperator = 2
-	LOWERTHAN   SearchOperator = 3
->>>>>>> 88dd4245
 )
 
 /**
